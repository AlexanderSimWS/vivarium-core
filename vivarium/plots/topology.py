--- conflicted
+++ resolved
@@ -5,13 +5,7 @@
 import matplotlib.pyplot as plt
 import networkx as nx
 
-<<<<<<< HEAD
-from vivarium.core.process import Process, Generator
-=======
 from vivarium.core.process import Process, Factory
-from vivarium.core.experiment import Experiment
-
->>>>>>> 4ad48750
 
 
 def get_bipartite_graph(topology):
