--- conflicted
+++ resolved
@@ -167,12 +167,8 @@
     # configure experiment
     experiment = Engine(dict(
         composite=composite,
-<<<<<<< HEAD
+        initial_state=initial_state
     ))
-=======
-        initial_state=initial_state
-    )
->>>>>>> d4d51687
 
     # run simulation
     experiment.update(time_total)
