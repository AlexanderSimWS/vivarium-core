--- conflicted
+++ resolved
@@ -1242,31 +1242,6 @@
     return multi
 
 
-<<<<<<< HEAD
-def test_engine_division():
-    pass
-
-
-def test_floating_point_timesteps() -> None:
-    agent_id = '1'
-    transport_timestep = 0.1
-    composite = get_toy_transport_in_env_composite(
-        agent_id=agent_id,
-        transport_config={'time_step': transport_timestep}
-    )
-    sim = Engine(dict(
-        processes=composite.processes,
-        topology=composite.topology,
-        global_time_precision=5
-    ))
-    sim.update(1)
-    data = sim.emitter.get_data()
-    print(pf(data))
-    for t in data.keys():
-        ntimes = round(t / transport_timestep, 5)
-        expected_t = round(ntimes * transport_timestep, 5)
-        assert t == expected_t, f'bad timestep {t}'
-=======
 class EngineDivider(Composer):
     defaults: Dict[str, Any] = {
         'inner_agents': ('..', '..', 'agents'),
@@ -1282,7 +1257,6 @@
             'divider': {
                 'name': 'engine-divider'},
             'intertopology': {
-                # 'variable': ('variable',),
                 'agents': {
                     '_path': outer_agents,
                     '*': {
@@ -1305,7 +1279,6 @@
         agent_id = config['divider']['agent_id']
         inner_agents = config['inner_agents']
         return {
-            # 'variable': ('variable',),
             'agents': {
                 agent_id: {
                     'engine': {
@@ -1325,7 +1298,7 @@
     engine.update(13)
 
     import ipdb; ipdb.set_trace()
->>>>>>> 8e7a975d
+
 
 
 engine_tests = {
