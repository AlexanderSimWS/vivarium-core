--- conflicted
+++ resolved
@@ -1,12 +1,10 @@
 # Changelog
 
-<<<<<<< HEAD
 ## v1.5.8
 * (#227) Make `Process.default_state` parse ports schema recursively.
-=======
+
 ## v1.5.7
 * (#226) Drop Python 3.8 in favor of 3.11 and update dependencies.
->>>>>>> 7bef56be
 
 ## v1.5.6
 * (#225) Update registry imports to `store.py`.
