import setuptools
from distutils.core import setup

_ = setuptools  # don't warn about this unused import; it might have side effects

with open("README.md", 'r') as readme:
    long_description = readme.read()

setup(
    name='vivarium-core',
<<<<<<< HEAD
    version='0.1.0',
=======
    version='0.0.39',
>>>>>>> 2224c5e2
    packages=[
        'vivarium',
        'vivarium.core',
        'vivarium.processes',
        'vivarium.composites',
        'vivarium.experiments',
        'vivarium.library',
        'vivarium.plots'
    ],
    author='Eran Agmon, Ryan Spangler',
    author_email='eagmon@stanford.edu, ryan.spangler@gmail.com',
    url='https://github.com/vivarium-collective/vivarium-core',
    license='MIT',
    entry_points={
        'console_scripts': []},
    description=(
        'Engine for composing and simulating computational biology '
        'models with the Vivarium interface.'
    ),
    long_description=long_description,
    long_description_content_type='text/markdown',
    package_data={},
    include_package_data=True,
    install_requires=[
        'matplotlib',
        'networkx',
        'numpy',
        'Pint',
        'pymongo',
        'pytest',
        'scipy',
    ])<|MERGE_RESOLUTION|>--- conflicted
+++ resolved
@@ -8,11 +8,7 @@
 
 setup(
     name='vivarium-core',
-<<<<<<< HEAD
     version='0.1.0',
-=======
-    version='0.0.39',
->>>>>>> 2224c5e2
     packages=[
         'vivarium',
         'vivarium.core',
